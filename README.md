--- conflicted
+++ resolved
@@ -25,8 +25,8 @@
 
 ## Getting Started
 
-<<<<<<< HEAD
 Please see [Getting Started](docs/src/geting_started.md) and [tiny egs](examples/tiny/README.md).
+
 
 ## More Information  
 
@@ -39,21 +39,6 @@
 * [Benchmark](docs/src/benchmark.md)  
 * [Relased Model](docs/src/released_model.md)  
 * [FAQ](docs/src/faq.md)  
-=======
-Please see [Getting Started](docs/getting_started.md) and [tiny egs](examples/tiny/README.md).
-
-## More Information  
-
-* [Install](docs/install.md)  
-* [Getting Started](docs/getting_started.md)  
-* [Data Prepration](docs/data_preparation.md)  
-* [Data Augmentation](docs/augmentation.md)  
-* [Ngram LM](docs/ngram_lm.md)  
-* [Server Demo](docs/server.md)  
-* [Benchmark](docs/benchmark.md)  
-* [Relased Model](docs/released_model.md)  
-* [FAQ](docs/faq.md)  
->>>>>>> a9d0117c
 
 
 ## Questions and Help
